// @ts-check
<<<<<<< HEAD
// `@type` JSDoc annotations allow editor autocompletion and type checking
// (when paired with `@ts-check`).
// There are various equivalent ways to declare your Docusaurus config.
// See: https://docusaurus.io/docs/api/docusaurus-config

import { themes as prismThemes } from "prism-react-renderer";

/** @type {import('@docusaurus/types').Config} */
const config = {
  title: "eliza",
  tagline: "The flexible, scalable AI agent for everyone",
  favicon: "img/favicon.ico",

  // Set the production url of your site here
  url: "https://docs.ai16z.vc",
  // Set the /<baseUrl>/ pathname under which your site is served
  // For GitHub pages deployment, it is often '/<projectName>/'
  baseUrl: "/",

  // GitHub pages deployment config.
  // If you aren't using GitHub pages, you don't need these.
  organizationName: "ai16z", // Usually your GitHub org/user name.
  projectName: "eliza", // Usually your repo name.

  onBrokenLinks: "throw",
  onBrokenMarkdownLinks: "warn",
=======
import { themes as prismThemes } from 'prism-react-renderer';

/** @type {import('@docusaurus/types').Config} */
const config = {
  title: 'eliza',
  tagline: 'The flexible, scalable AI agent for everyone',
  favicon: 'img/favicon.ico',
  url: 'https://docs.ai16z.ai',
  baseUrl: '/',
  organizationName: 'ai16z',
  projectName: 'eliza',
  onBrokenLinks: 'throw',
  onBrokenMarkdownLinks: 'warn',
>>>>>>> 7ee8ad9c

  i18n: {
<<<<<<< HEAD
    defaultLocale: "en",
    locales: ["en"],
=======
    defaultLocale: 'en',
    locales: ['en'],
>>>>>>> 7ee8ad9c
  },

  plugins: [
    // TypeDoc plugin for API documentation
    [
<<<<<<< HEAD
      "docusaurus-plugin-typedoc",

      // Plugin / TypeDoc options
      {
        entryPoints: ["../src/index.ts"],
        tsconfig: "../tsconfig.json",
        out: "./docs",
=======
      'docusaurus-plugin-typedoc',
      {
        entryPoints: ['../src/index.ts'],
        tsconfig: '../tsconfig.json',
        out: './api', // Changed to output directly to api folder
      },
    ],
    // Search functionality
    require.resolve('docusaurus-lunr-search'),
    // Separate API docs plugin instance
    [
      '@docusaurus/plugin-content-docs',
      {
        id: 'api',
        path: 'api',
        routeBasePath: 'api',
        sidebarPath: './sidebars.api.js',
>>>>>>> 7ee8ad9c
      },
    ],
  ],

  presets: [
    [
      "classic",
      /** @type {import('@docusaurus/preset-classic').Options} */
      ({
        docs: {
<<<<<<< HEAD
          sidebarPath: "./sidebars.js",
          // Please change this to your repo.
          // Remove this to remove the "edit this page" links.
          editUrl: "https://github.com/ai16z/eliza/tree/main/docs/",
        },
        theme: {
          customCss: "./src/css/custom.css",
=======
          sidebarPath: './sidebars.js',
          editUrl: 'https://github.com/ai16z/eliza/tree/main/docs/',
          routeBasePath: 'docs',
        },
        theme: {
          customCss: './src/css/custom.css',
>>>>>>> 7ee8ad9c
        },
      }),
    ],
  ],

  themeConfig:
    /** @type {import('@docusaurus/preset-classic').ThemeConfig} */
    ({
<<<<<<< HEAD
      // Replace with your project's social card
      image: "img/docusaurus-social-card.jpg",
      navbar: {
        title: "eliza",
        items: [
          {
            type: "docSidebar",
            sidebarId: "tutorialSidebar",
            position: "left",
            label: "API Documentation",
          },
          {
            href: "https://github.com/ai16z/eliza",
            label: "GitHub",
            position: "right",
          },
        ],
      },
      footer: {
        style: "dark",
        links: [
          {
            title: "Docs",
            items: [],
=======
      navbar: {
        title: 'eliza',
        logo: {
          alt: 'Eliza Logo',
          src: 'img/favicon.ico',
        },
        items: [
          {
            type: 'docSidebar',
            sidebarId: 'tutorialSidebar',
            position: 'left',
            label: 'Documentation',
          },
          {
            type: 'doc',
            docsPluginId: 'api',
            position: 'left',
            label: 'API',
            docId: 'index',
>>>>>>> 7ee8ad9c
          },
          {
<<<<<<< HEAD
            title: "Community",
            items: [
              {
                label: "Discord",
                href: "https://discord.gg/xe7HtWru",
              },
              {
                label: "Twitter",
                href: "https://twitter.com/pmairca",
              },
            ],
          },
          {
            title: "More",
            items: [
              {
                label: "GitHub",
                href: "https://github.com/ai16z/eliza",
              },
            ],
          },
        ],
        copyright: `Copyright © ${new Date().getFullYear()} ai16z.vc`,
      },
      prism: {
        theme: prismThemes.github,
        darkTheme: prismThemes.dracula,
      },
=======
            href: 'https://github.com/ai16z/eliza',
            label: 'GitHub',
            position: 'right',
          },
        ],
      },
      // ... rest of themeConfig remains the same
>>>>>>> 7ee8ad9c
    }),
};

export default config;<|MERGE_RESOLUTION|>--- conflicted
+++ resolved
@@ -1,10 +1,4 @@
 // @ts-check
-<<<<<<< HEAD
-// `@type` JSDoc annotations allow editor autocompletion and type checking
-// (when paired with `@ts-check`).
-// There are various equivalent ways to declare your Docusaurus config.
-// See: https://docusaurus.io/docs/api/docusaurus-config
-
 import { themes as prismThemes } from "prism-react-renderer";
 
 /** @type {import('@docusaurus/types').Config} */
@@ -12,76 +6,38 @@
   title: "eliza",
   tagline: "The flexible, scalable AI agent for everyone",
   favicon: "img/favicon.ico",
-
-  // Set the production url of your site here
-  url: "https://docs.ai16z.vc",
-  // Set the /<baseUrl>/ pathname under which your site is served
-  // For GitHub pages deployment, it is often '/<projectName>/'
+  url: "https://docs.ai16z.ai",
   baseUrl: "/",
-
-  // GitHub pages deployment config.
-  // If you aren't using GitHub pages, you don't need these.
-  organizationName: "ai16z", // Usually your GitHub org/user name.
-  projectName: "eliza", // Usually your repo name.
-
+  organizationName: "ai16z",
+  projectName: "eliza",
   onBrokenLinks: "throw",
   onBrokenMarkdownLinks: "warn",
-=======
-import { themes as prismThemes } from 'prism-react-renderer';
-
-/** @type {import('@docusaurus/types').Config} */
-const config = {
-  title: 'eliza',
-  tagline: 'The flexible, scalable AI agent for everyone',
-  favicon: 'img/favicon.ico',
-  url: 'https://docs.ai16z.ai',
-  baseUrl: '/',
-  organizationName: 'ai16z',
-  projectName: 'eliza',
-  onBrokenLinks: 'throw',
-  onBrokenMarkdownLinks: 'warn',
->>>>>>> 7ee8ad9c
 
   i18n: {
-<<<<<<< HEAD
     defaultLocale: "en",
     locales: ["en"],
-=======
-    defaultLocale: 'en',
-    locales: ['en'],
->>>>>>> 7ee8ad9c
   },
 
   plugins: [
     // TypeDoc plugin for API documentation
     [
-<<<<<<< HEAD
       "docusaurus-plugin-typedoc",
-
-      // Plugin / TypeDoc options
       {
         entryPoints: ["../src/index.ts"],
         tsconfig: "../tsconfig.json",
-        out: "./docs",
-=======
-      'docusaurus-plugin-typedoc',
-      {
-        entryPoints: ['../src/index.ts'],
-        tsconfig: '../tsconfig.json',
-        out: './api', // Changed to output directly to api folder
+        out: "./api", // Changed to output directly to api folder
       },
     ],
     // Search functionality
-    require.resolve('docusaurus-lunr-search'),
+    require.resolve("docusaurus-lunr-search"),
     // Separate API docs plugin instance
     [
-      '@docusaurus/plugin-content-docs',
+      "@docusaurus/plugin-content-docs",
       {
-        id: 'api',
-        path: 'api',
-        routeBasePath: 'api',
-        sidebarPath: './sidebars.api.js',
->>>>>>> 7ee8ad9c
+        id: "api",
+        path: "api",
+        routeBasePath: "api",
+        sidebarPath: "./sidebars.api.js",
       },
     ],
   ],
@@ -92,22 +48,12 @@
       /** @type {import('@docusaurus/preset-classic').Options} */
       ({
         docs: {
-<<<<<<< HEAD
           sidebarPath: "./sidebars.js",
-          // Please change this to your repo.
-          // Remove this to remove the "edit this page" links.
           editUrl: "https://github.com/ai16z/eliza/tree/main/docs/",
+          routeBasePath: "docs",
         },
         theme: {
           customCss: "./src/css/custom.css",
-=======
-          sidebarPath: './sidebars.js',
-          editUrl: 'https://github.com/ai16z/eliza/tree/main/docs/',
-          routeBasePath: 'docs',
-        },
-        theme: {
-          customCss: './src/css/custom.css',
->>>>>>> 7ee8ad9c
         },
       }),
     ],
@@ -116,17 +62,25 @@
   themeConfig:
     /** @type {import('@docusaurus/preset-classic').ThemeConfig} */
     ({
-<<<<<<< HEAD
-      // Replace with your project's social card
-      image: "img/docusaurus-social-card.jpg",
       navbar: {
         title: "eliza",
+        logo: {
+          alt: "Eliza Logo",
+          src: "img/favicon.ico",
+        },
         items: [
           {
             type: "docSidebar",
             sidebarId: "tutorialSidebar",
             position: "left",
-            label: "API Documentation",
+            label: "Documentation",
+          },
+          {
+            type: "doc",
+            docsPluginId: "api",
+            position: "left",
+            label: "API",
+            docId: "index",
           },
           {
             href: "https://github.com/ai16z/eliza",
@@ -135,73 +89,7 @@
           },
         ],
       },
-      footer: {
-        style: "dark",
-        links: [
-          {
-            title: "Docs",
-            items: [],
-=======
-      navbar: {
-        title: 'eliza',
-        logo: {
-          alt: 'Eliza Logo',
-          src: 'img/favicon.ico',
-        },
-        items: [
-          {
-            type: 'docSidebar',
-            sidebarId: 'tutorialSidebar',
-            position: 'left',
-            label: 'Documentation',
-          },
-          {
-            type: 'doc',
-            docsPluginId: 'api',
-            position: 'left',
-            label: 'API',
-            docId: 'index',
->>>>>>> 7ee8ad9c
-          },
-          {
-<<<<<<< HEAD
-            title: "Community",
-            items: [
-              {
-                label: "Discord",
-                href: "https://discord.gg/xe7HtWru",
-              },
-              {
-                label: "Twitter",
-                href: "https://twitter.com/pmairca",
-              },
-            ],
-          },
-          {
-            title: "More",
-            items: [
-              {
-                label: "GitHub",
-                href: "https://github.com/ai16z/eliza",
-              },
-            ],
-          },
-        ],
-        copyright: `Copyright © ${new Date().getFullYear()} ai16z.vc`,
-      },
-      prism: {
-        theme: prismThemes.github,
-        darkTheme: prismThemes.dracula,
-      },
-=======
-            href: 'https://github.com/ai16z/eliza',
-            label: 'GitHub',
-            position: 'right',
-          },
-        ],
-      },
       // ... rest of themeConfig remains the same
->>>>>>> 7ee8ad9c
     }),
 };
 
