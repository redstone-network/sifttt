--- conflicted
+++ resolved
@@ -2287,7 +2287,6 @@
 
 ---
 
-<<<<<<< HEAD
 ## v0.1.4-alpha.3 (November 28, 2024)
 
 #### What's Changed
@@ -2360,8 +2359,6 @@
 
 ---
 
-=======
->>>>>>> 5d12c3cc
 ## v0.1.3 (November 20, 2024)
 
 #### What's Changed
